[package]
name = "paper"
version = "0.3.0"
authors = ["Justin Simerly <jsim2010@gmail.com>"]
description = "A terminal-based editor with goals to maximize simplicity and efficiency."
license = "MIT"
repository = "https://github.com/jsim2010/paper"
readme = "README.md"
keywords = ["editor", "mode", "filter"]
categories = ["command-line-utilities", "text-editors"]
edition = "2018"

[dependencies]
clap = "2.33.0"
crossterm = "0.14"
displaydoc = "0.1.4"
jsonrpc-core = "14.0.5"
log = "0.4.8"
<<<<<<< HEAD
lsp-types = "0.61.0"
=======
lsp-types = "0.63.0"
pancurses = { version = "0.16", features = ["win32"] }
>>>>>>> 73ac3f09
parse-display = "0.1.1"
serde = "1.0.104"
serde_json = "1.0"
simplelog = "0.7.4"
# Required because lsp-types does not provide access to url::ParseError.
url = "2.0.0"<|MERGE_RESOLUTION|>--- conflicted
+++ resolved
@@ -16,12 +16,7 @@
 displaydoc = "0.1.4"
 jsonrpc-core = "14.0.5"
 log = "0.4.8"
-<<<<<<< HEAD
-lsp-types = "0.61.0"
-=======
 lsp-types = "0.63.0"
-pancurses = { version = "0.16", features = ["win32"] }
->>>>>>> 73ac3f09
 parse-display = "0.1.1"
 serde = "1.0.104"
 serde_json = "1.0"
