[package]
name = "paper"
version = "0.3.0"
authors = ["Justin Simerly <jsim2010@gmail.com>"]
description = "A terminal-based editor with goals to maximize simplicity and efficiency."
license = "MIT"
repository = "https://github.com/jsim2010/paper"
readme = "README.md"
keywords = ["editor", "mode", "filter"]
categories = ["command-line-utilities", "text-editors"]
edition = "2018"

[dependencies]
clap = "2.33.0"
crossterm = "0.17.6"
enum-map = "0.6.2"
fehler = "1.0.0"
home = "0.5.3"
jsonrpc-core = "14.0.5"
log = { version = "0.4.8", features = ["serde"] }
<<<<<<< HEAD
lsp-types = "0.74.0"
market = "0.14.0"
=======
lsp-types = "0.76.1"
market = "0.13.0"
>>>>>>> 35ef3e81
notify = "4.0.12"
parse-display = "0.1.1"
serde = "1.0.104"
serde_json = "1.0"
starship = "0.44.0"
structopt = "0.3.15"
thiserror = "1.0"
time = { version = "0.2.7", features = ["std"] }
toml = "0.5.5"
# Required because lsp-types does not provide access to url::ParseError.
url = "2.0.0"<|MERGE_RESOLUTION|>--- conflicted
+++ resolved
@@ -18,13 +18,8 @@
 home = "0.5.3"
 jsonrpc-core = "14.0.5"
 log = { version = "0.4.8", features = ["serde"] }
-<<<<<<< HEAD
-lsp-types = "0.74.0"
+lsp-types = "0.76.1"
 market = "0.14.0"
-=======
-lsp-types = "0.76.1"
-market = "0.13.0"
->>>>>>> 35ef3e81
 notify = "4.0.12"
 parse-display = "0.1.1"
 serde = "1.0.104"
