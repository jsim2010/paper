--- conflicted
+++ resolved
@@ -11,12 +11,8 @@
 edition = "2018"
 
 [dependencies]
-<<<<<<< HEAD
-clap = "2.32.0"
+clap = "2.33.0"
 either = "1.5.2"
-=======
-clap = "2.33.0"
->>>>>>> a94f87e0
 jsonrpc-core = "11.0.0"
 lsp-types = "0.56.0"
 pancurses = { version = "0.16", features = ["win32"] }
